/*
 * Copyright 2020 Blockchain Technology Partners.
 *
 * Licensed under the Apache License, Version 2.0 (the "License"); you may not use this file except in compliance with
 * the License. You may obtain a copy of the License at
 *
 * http://www.apache.org/licenses/LICENSE-2.0
 *
 * Unless required by applicable law or agreed to in writing, software distributed under the License is distributed on
 * an "AS IS" BASIS, WITHOUT WARRANTIES OR CONDITIONS OF ANY KIND, either express or implied. See the License for the
 * specific language governing permissions and limitations under the License.
 *
 * SPDX-License-Identifier: Apache-2.0
 */
package org.hyperledger.besu.ethereum.mainnet.precompiles.daml;

import org.hyperledger.besu.ethereum.core.Address;
import org.hyperledger.besu.ethereum.core.Gas;
import org.hyperledger.besu.ethereum.core.Log;
import org.hyperledger.besu.ethereum.core.LogTopic;
import org.hyperledger.besu.ethereum.core.MutableAccount;
import org.hyperledger.besu.ethereum.core.WorldUpdater;
import org.hyperledger.besu.ethereum.mainnet.AbstractPrecompiledContract;
import org.hyperledger.besu.ethereum.vm.GasCalculator;
import org.hyperledger.besu.ethereum.vm.MessageFrame;
import org.hyperledger.besu.ethereum.vm.MessageFrame.Type;
import org.web3j.utils.Numeric;

import java.nio.charset.Charset;
import java.time.Duration;
import java.util.HashMap;
import java.util.Map;

import com.blockchaintp.besu.daml.protobuf.DamlLogEvent;
import com.blockchaintp.besu.daml.protobuf.DamlOperation;
import com.blockchaintp.besu.daml.protobuf.DamlTransaction;
import com.daml.ledger.participant.state.kvutils.Conversions;
import com.daml.ledger.participant.state.kvutils.DamlKvutils.DamlLogEntry;
import com.daml.ledger.participant.state.kvutils.DamlKvutils.DamlLogEntryId;
import com.daml.ledger.participant.state.kvutils.DamlKvutils.DamlStateKey;
import com.daml.ledger.participant.state.kvutils.DamlKvutils.DamlStateKey.KeyCase;
import com.daml.ledger.participant.state.kvutils.DamlKvutils.DamlStateValue;
import com.daml.ledger.participant.state.kvutils.DamlKvutils.DamlSubmission;
import com.daml.ledger.participant.state.kvutils.KeyValueCommitting;
import com.daml.ledger.participant.state.kvutils.KeyValueSubmission;
import com.daml.ledger.participant.state.v1.Configuration;
import com.daml.ledger.participant.state.v1.TimeModel;
import com.digitalasset.daml.lf.data.Time.Timestamp;
import com.digitalasset.daml.lf.engine.Engine;
import com.google.common.collect.Lists;
import com.google.protobuf.InvalidProtocolBufferException;
import com.google.protobuf.util.JsonFormat;
import com.google.protobuf.util.Timestamps;
import org.apache.logging.log4j.LogManager;
import org.apache.logging.log4j.Logger;
import org.apache.tuweni.bytes.Bytes;
import org.apache.tuweni.units.bigints.UInt256;
import scala.Option;
import scala.Tuple2;

public class DamlPublicPrecompiledContract extends AbstractPrecompiledContract {
  private static final Logger LOG = LogManager.getLogger();

  private static final String DAML_PUBLIC = "DamlPublic";

  private static final LogTopic DAML_LOG_TOPIC =
      LogTopic.create(Namespace.getHash("daml/log-event".getBytes(Charset.defaultCharset())));

  private static final int DEFAULT_MAX_TTL = 80; // 4x TimeKeeper period
  private static final int DEFAULT_MAX_CLOCK_SKEW = 40; // 2x TimeKeeper period

  private final Committer committer;

  public DamlPublicPrecompiledContract(final GasCalculator gasCalculator) {
    super(DAML_PUBLIC, gasCalculator);

    committer = new DamlCommitter(new Engine());
  }

  @Override
  public Gas gasRequirement(final Bytes input) {
    LOG.trace(String.format("In gasRequirement(input=%s)", input.toHexString()));
    return Gas.ZERO;
  }

  @Override
  public Bytes compute(final Bytes input, final MessageFrame messageFrame) {
    final WorldUpdater updater = messageFrame.getWorldState();
    final MutableAccount account = updater.getAccount(Address.DAML_PUBLIC).getMutable();

    final LedgerState ledgerState = new DamlLedgerState(account);
    try {
      DamlOperation operation = DamlOperation.parseFrom(input.toArray());
      if (operation.hasTransaction()) {
        DamlTransaction tx = operation.getTransaction();

        DamlSubmission submission = KeyValueSubmission.unpackDamlSubmission(tx.getSubmission());
        String participantId = operation.getSubmittingParticipant();
        DamlLogEntryId entryId = KeyValueCommitting.unpackDamlLogEntryId(tx.getLogEntryId());

        DamlLogEntry logEntry =
            processTransaction(ledgerState, submission, participantId, entryId, updater);

<<<<<<< HEAD
        DamlLogEvent logEvent =
            DamlLogEvent.newBuilder()
                .setLogEntry(KeyValueCommitting.packDamlLogEntry(logEntry))
                .setLogEntryId(tx.getLogEntryId())
                .build();
        LOG.info(
            String.format("Recording log entry under topic [%s]", DAML_LOG_TOPIC.toHexString()));
        messageFrame.addLog(
            new Log(
                Address.DAML_PUBLIC,
                Bytes.of(logEvent.toByteArray()),
                Lists.newArrayList(DAML_LOG_TOPIC)));
        return Bytes.of(logEvent.toByteArray());
=======
        DamlLogEvent event=DamlLogEvent.newBuilder().setLogEntry(KeyValueCommitting.packDamlLogEntry(logEntry))
          .setLogEntryId(tx.getLogEntryId()).build();
        LOG.info(String.format("Recording log entry under topic %s",DAML_LOG_TOPIC.toHexString()));
        messageFrame.addLog(
            new Log(Address.DAML_PUBLIC, Bytes.of(event.toByteArray()), Lists.newArrayList(DAML_LOG_TOPIC)));
        return Bytes.of(event.toByteArray());
>>>>>>> 38ada3b0
      } else {
        LOG.debug("DamlOperation DOES NOT contain a transaction, ignoring ...");
      }
    } catch (InvalidTransactionException e) {
      // exception called and consumed
    } catch (final InvalidProtocolBufferException ipbe) {
      Exception e =
          new RuntimeException(
              String.format(
                  "Payload is unparseable and not a valid DamlSubmission %s",
                  ipbe.getMessage().getBytes(Charset.defaultCharset())),
              ipbe);
      LOG.error("Failed to parse DamlSubmission protocol buffer:", e);
    }

    return Bytes.EMPTY;
  }

  private DamlLogEntry processTransaction(
      final LedgerState ledgerState,
      final DamlSubmission submission,
      final String participantId,
      final DamlLogEntryId entryId,
      final WorldUpdater updater)
      throws InternalError, InvalidTransactionException {

    long fetchStateStart = System.currentTimeMillis();
    Map<DamlStateKey, Option<DamlStateValue>> stateMap = buildStateMap(ledgerState, submission);

    if (stateMap.isEmpty()) {
      LOG.debug("No ledger states for submission");
    } else {
      stateMap.forEach((k, v) -> LOG.debug(String.format("  State %s=%s", k, v)));
    }

    long recordStateStart = System.currentTimeMillis();
    DamlLogEntry logEntry =
        recordState(ledgerState, submission, participantId, stateMap, entryId, updater);
    long processFinished = System.currentTimeMillis();

    long recordStateTime = processFinished - recordStateStart;
    long fetchStateTime = recordStateStart - fetchStateStart;
    LOG.info(
        String.format(
            "Finished processing transaction, times=[fetch=%s,record=%s]",
            fetchStateTime, recordStateTime));

    return logEntry;
  }

  private Map<DamlStateKey, Option<DamlStateValue>> buildStateMap(
      final LedgerState ledgerState, final DamlSubmission submission)
      throws InvalidTransactionException, InternalError {

    LOG.debug(String.format("Fetching DamlState for this transaction"));
    Map<DamlStateKey, UInt256> inputDamlStateKeys =
        KeyValueUtils.submissionToDamlStateKeyAddress(submission);
    if (inputDamlStateKeys.isEmpty()) {
      LOG.debug("No DAML state keys in input");
    } else {
      inputDamlStateKeys.forEach(
          (k, v) ->
              LOG.debug(String.format("state key=[%s], native key=[%s]", k, v.toHexString())));
    }

    LOG.debug(String.format("Fetching DAML state values for this submission"));
    Map<DamlStateKey, DamlStateValue> inputStates =
        ledgerState.getDamlStates(inputDamlStateKeys.keySet());
    if (inputStates.isEmpty()) {
      LOG.debug("No DAML state values for this submission");
    } else {
      inputStates.forEach((k, v) -> LOG.debug(String.format("state key=[%s], value=[%s]", k, v)));
    }

    Map<DamlStateKey, Option<DamlStateValue>> inputStatesWithOption = new HashMap<>();
    inputDamlStateKeys
        .keySet()
        .forEach(
            key -> {
              KeyCase keyCase = key.getKeyCase();
              UInt256 address = Namespace.makeDamlStateKeyAddress(key);
              DamlStateValue keyValue = inputStates.get(key);
              if (keyValue != null) {
                Option<DamlStateValue> option = Option.apply(keyValue);
                int keySize = keyValue.toByteString().size();
                if (keySize == 0) {
                  LOG.debug(
                      String.format(
                          "Fetched key=[%s] (%s), address=[%s], size=empty",
                          key, keyCase, address.toHexString()));
                } else {
                  LOG.debug(
                      String.format(
                          "Fetched key=[%s] (%s), address=[%s], size=%d",
                          key, keyCase, address.toHexString(), keySize));
                }
                inputStatesWithOption.put(key, option);
              } else {
                LOG.debug(
                    String.format(
                        "Fetched key=[%s] (%s), address=[%s], size=empty (not found in input states)",
                        key, keyCase, address.toHexString()));
                inputStatesWithOption.put(key, Option.empty());
              }
            });
    return inputStatesWithOption;
  }

  private DamlLogEntry recordState(
      final LedgerState ledgerState,
      final DamlSubmission submission,
      final String participantId,
      final Map<DamlStateKey, Option<DamlStateValue>> stateMap,
      final DamlLogEntryId entryId,
      final WorldUpdater updater)
      throws InternalError, InvalidTransactionException {

    long processStart = System.currentTimeMillis();
    String ledgerEffectiveTime = null;
    String maxRecordTime = null;
    if (submission.hasTransactionEntry()) {
      ledgerEffectiveTime =
          Conversions.parseTimestamp(submission.getTransactionEntry().getLedgerEffectiveTime())
              .toString();
      maxRecordTime =
          Conversions.parseTimestamp(
                  submission.getTransactionEntry().getSubmitterInfo().getMaximumRecordTime())
              .toString();
    }
    LOG.info(
        String.format(
            "Processing submission, recordTime=%s, ledgerEffectiveTime=%s, maxRecordTime=%s",
            getRecordTime(ledgerState), ledgerEffectiveTime, maxRecordTime));
    Tuple2<DamlLogEntry, Map<DamlStateKey, DamlStateValue>> processedSubmission =
        committer.processSubmission(
            getDefaultConfiguration(),
            entryId,
            getRecordTime(ledgerState),
            submission,
            participantId,
            stateMap);

    long recordStart = System.currentTimeMillis();
    DamlLogEntry newLogEntry = processedSubmission._1;
    Map<DamlStateKey, DamlStateValue> newState = processedSubmission._2;
    ledgerState.setDamlStates(newState.entrySet());

    LOG.debug(
        String.format("Recording log at %s, size=%d", entryId, newLogEntry.toByteString().size()));
    ledgerState.addDamlLogEntry(entryId, newLogEntry);

    updater.commit();

    long recordFinish = System.currentTimeMillis();
    long processTime = recordStart - processStart;
    long setStateTime = recordFinish - recordStart;
    long totalTime = recordFinish - processStart;
    LOG.info(
        String.format(
            "Record state timings [ total=%s, process=%s, setState=%s ]",
            totalTime, processTime, setStateTime));

    return newLogEntry;
  }

  private Timestamp getRecordTime(final LedgerState ledgerState) throws InternalError {
    com.google.protobuf.Timestamp recordTime = ledgerState.getRecordTime();
    long micros = Timestamps.toMicros(recordTime);
    return new Timestamp(micros);
  }

  private Configuration getDefaultConfiguration()
      throws InternalError, InvalidTransactionException {
    TimeModel tm =
        new TimeModel(
            Duration.ofSeconds(1),
            Duration.ofSeconds(DEFAULT_MAX_CLOCK_SKEW),
            Duration.ofSeconds(DEFAULT_MAX_TTL));
    LOG.debug(String.format("Default TimeModel set to %s", tm));
    Configuration blankConfiguration = new Configuration(0, tm);
    return blankConfiguration;
  }
}<|MERGE_RESOLUTION|>--- conflicted
+++ resolved
@@ -23,8 +23,6 @@
 import org.hyperledger.besu.ethereum.mainnet.AbstractPrecompiledContract;
 import org.hyperledger.besu.ethereum.vm.GasCalculator;
 import org.hyperledger.besu.ethereum.vm.MessageFrame;
-import org.hyperledger.besu.ethereum.vm.MessageFrame.Type;
-import org.web3j.utils.Numeric;
 
 import java.nio.charset.Charset;
 import java.time.Duration;
@@ -49,7 +47,6 @@
 import com.digitalasset.daml.lf.engine.Engine;
 import com.google.common.collect.Lists;
 import com.google.protobuf.InvalidProtocolBufferException;
-import com.google.protobuf.util.JsonFormat;
 import com.google.protobuf.util.Timestamps;
 import org.apache.logging.log4j.LogManager;
 import org.apache.logging.log4j.Logger;
@@ -101,28 +98,18 @@
         DamlLogEntry logEntry =
             processTransaction(ledgerState, submission, participantId, entryId, updater);
 
-<<<<<<< HEAD
-        DamlLogEvent logEvent =
+        DamlLogEvent event =
             DamlLogEvent.newBuilder()
                 .setLogEntry(KeyValueCommitting.packDamlLogEntry(logEntry))
                 .setLogEntryId(tx.getLogEntryId())
                 .build();
-        LOG.info(
-            String.format("Recording log entry under topic [%s]", DAML_LOG_TOPIC.toHexString()));
+        LOG.info(String.format("Recording log entry under topic %s", DAML_LOG_TOPIC.toHexString()));
         messageFrame.addLog(
             new Log(
                 Address.DAML_PUBLIC,
-                Bytes.of(logEvent.toByteArray()),
+                Bytes.of(event.toByteArray()),
                 Lists.newArrayList(DAML_LOG_TOPIC)));
-        return Bytes.of(logEvent.toByteArray());
-=======
-        DamlLogEvent event=DamlLogEvent.newBuilder().setLogEntry(KeyValueCommitting.packDamlLogEntry(logEntry))
-          .setLogEntryId(tx.getLogEntryId()).build();
-        LOG.info(String.format("Recording log entry under topic %s",DAML_LOG_TOPIC.toHexString()));
-        messageFrame.addLog(
-            new Log(Address.DAML_PUBLIC, Bytes.of(event.toByteArray()), Lists.newArrayList(DAML_LOG_TOPIC)));
         return Bytes.of(event.toByteArray());
->>>>>>> 38ada3b0
       } else {
         LOG.debug("DamlOperation DOES NOT contain a transaction, ignoring ...");
       }
